<<<<<<< HEAD
from math import exp, log, sqrt
from typing import Callable, Tuple, Union

=======
from typing import Tuple, Union, Optional, Callable
>>>>>>> 21a94607
import torch
from torch import Tensor, nn

from sbi.neural_nets.vf_estimators import VectorFieldEstimator
from sbi.types import Shape


class ScoreEstimator(VectorFieldEstimator):
<<<<<<< HEAD
    r"""Score estimator for score-based generative models (e.g., denoising diffusion)."""

    def __init__(
        self,
        net: nn.Module,
        condition_shape: torch.Size,
        sde_type: str = 'VP',
        noise_minmax: Tuple[float, float] = (0.1, 20.0),
        weight_fn: Union[str, Callable] = 'variance',
        embedding_net: nn.Module = nn.Identity(),
    ) -> None:
=======
    r"""Score estimator for score-based generative models (e.g., denoising diffusion).
    """
    def __init__(
            self, 
            net: nn.Module,
            condition_shape: torch.Size,            
            weight_fn: Union[str, Callable]
            ) -> None:
>>>>>>> 21a94607
        """
        Class for score estimators with variance exploding (NCSN), variance preserving (DDPM), or sub-variance preserving SDEs.
        """        
        super().__init__(net, condition_shape)
<<<<<<< HEAD
        if net is None:
            # Define a simple torch MLP network if not provided.
            nn.MLP()

        elif isinstance(net, nn.Module):
            self.net = net

        self.condition_shape = condition_shape
        # Set mean and standard deviation functions based on the type of SDE and noise bounds.
        self._set_mean_std_fn(sde_type, noise_minmax)
=======
>>>>>>> 21a94607

        # Set lambdas (variance weights) function
        self._set_weight_fn(weight_fn)
        
    def mean_fn(self, x0, times):
        raise NotImplementedError
    
    def std_fn(self, times):
        raise NotImplementedError

        # Set drift and diffusion function
        self._set_drift_diffusion_fn()

        self.mean = (
            0.0  # this still needs to be computed (mean of the noise distribution)
        )
        self.std = 1.0  # same

    def forward(self, input: Tensor, condition: Tensor, times: Tensor) -> Tensor:
        score = self.net(input, condition, times)
<<<<<<< HEAD
        # TO DO: divide by std here also
        return score

=======
        # Divide by standard deviation to mirror target score
        std = self.std_fn(times)
        return score / std
    
>>>>>>> 21a94607
    def loss(self, input: Tensor, condition: Tensor) -> Tensor:
        """Denoising score matching loss (Song et al., ICLR 2021)."""
        # Sample diffusion times.
        times = torch.rand((input.shape[0],))

        # Sample noise
        eps = torch.randn_like(input)
        
        # Compute mean and standard deviation.
        mean = self.mean_fn(input, times)
        std = self.std_fn(times)

        # Get noised input, i.e., p(xt|x0)
        input_noised = mean + std * eps

        # Compute true score: -(mean - noised_input) / (std**2)
        score_target = -eps / std

        # Predict score.
        score_pred = self.forward(input_noised, condition, times)

        # Compute weights over time.
        weights = self.weight_fn(std)

        # Compute MSE loss between network output and true score.
        loss = torch.sum((score_target - score_pred).pow(2.0), axis=-1)
        loss = torch.mean(weights * loss)

<<<<<<< HEAD
        return loss

    def likelihood(self):
        """Return input likelihood (under the ODE flow formulation)."""
        raise NotImplementedError
=======
        return loss    
>>>>>>> 21a94607

    def _set_weight_fn(self, weight_fn):
        """Get the weight function."""
        if weight_fn == "identity":
            self.weight_fn = lambda sigma: 1
        elif weight_fn == "variance":
            # From Song & Ermon, NeurIPS 2019.
            self.weight_fn = lambda sigma: sigma.pow(2.0)
        elif callable(weight_fn):
            self.weight_fn = weight_fn
        else:
            raise ValueError(f"Weight function {weight_fn} not recognized.")
<<<<<<< HEAD

    def _set_mean_std_fn(self, sde_type, noise_minmax):
        """Get the mean and standard deviation functions based on the type of SDE."""
        self.sde_type = sde_type
        if self.sde_type == "VE":
            # Variance exploding.
            self.sigma_min, self.sigma_max = noise_minmax
            mean_fn, std_fn = self._get_VE_mean_std_fn()
        elif self.sde_type == "VP":
            # Variance preserving.
            self.beta_min, self.beta_max = noise_minmax
            mean_fn, std_fn = self._get_VP_mean_std_fn()

        elif self.sde_type == "subVP":
            # Sub-variance preserving.
            self.beta_min, self.beta_max = noise_minmax
            mean_fn, std_fn = self._get_subVP_mean_std_fn()

        self.mean_fn = mean_fn
        self.std_fn = std_fn

    def _beta_schedule(self, times):
        return self.beta_min + (self.beta_max - self.beta_min) * times

    def _sigma_schedule(self, times):
        return self.sigma_min * (self.sigma_max / self.sigma_min).pow(times)

    def _get_VE_mean_std_fn(self):
        # Variance exploding, i.e., SMLD/NCSN.
        def mean_fn(self, x0, times):
            return x0

        def std_fn(self, times):
            return self.sigma_min.pow(2.0) * (self.sigma_max / self.sigma_min).pow(
                2.0 * times
            )

        return mean_fn, std_fn

    def _get_VP_mean_std_fn(self):
        # Variance preserving, i.e., DDPM.
        def mean_fn(self, x0, times):
            return (
                torch.exp(
                    -0.25 * times.pow(2.0) * (self.beta_max - self.beta_min)
                    - 0.5 * times * self.beta_min
                )
                * x0
            )

        def std_fn(self, times):
            return 1.0 - torch.exp(
                -0.5 * times.pow(2.0) * (self.beta_max - self.beta_min)
                - times * self.beta_min
            )

        return mean_fn, std_fn

    def _get_subVP_mean_std_fn(self):
        # Sub-variance preserving.
        def mean_fn(self, x0, times):
            return (
                torch.exp(
                    -0.25 * times.pow(2.0) * (self.beta_max - self.beta_min)
                    - 0.5 * times * self.beta_min
                )
                * x0
            )

        def std_fn(self, times):
            return (
                1.0
                - torch.exp(
                    -0.5 * times.pow(2.0) * (self.beta_max - self.beta_min)
                    - times * self.beta_min
                )
            ).power(2.0)

        return mean_fn, std_fn

    def _set_drift_diffusion_fn(self):
        if self.sde_type == "VE":
            # Variance exploding.
            drift_fn, diffusion_fn = self._get_VE_drift_diffusion_fn()
        elif self.sde_type == "VP":
            # Variance Preserving
            drift_fn, diffusion_fn = self._get_VP_drift_diffusion_fn()

        elif self.sde_type == "subVP":
            # Sub-variance preserving.
            drift_fn, diffusion_fn = self._get_subVP_drift_diffusion_fn()

        self.drift_fn = drift_fn
        self.diffusion_fn = diffusion_fn

    def _get_VE_drift_diffusion_fn(self):
        def drift_fn(self, input, t):
            return 0.0

        def diffusion_fn(self, t):
            return self._sigma_schedule(t) * sqrt(
                2 * log(self.sigma_max / self.sigma_min)
            )

        return drift_fn, diffusion_fn

    def _get_VP_drift_diffusion_fn(self):
        def drift_fn(self, input, t):
            return -0.5 * self._beta_schedule(t) * input

        def diffusion_fn(self, t):
            return sqrt(
                self._beta_schedule(t)(
                    1
                    - exp(
                        -2 * self.beta_min * t - (self.beta_max - self.beta_min) * t**2
                    )
                )
            )

        return drift_fn, diffusion_fn

    def _get_subVP_drift_diffusion_fn(self):
        def drift_fn(self, input, t):
            return -0.5 * self._beta_schedule(t) * input

        def diffusion_fn(self, t):
            return sqrt(self._beta_schedule(t))

        return drift_fn, diffusion_fn
=======
    
class VPScoreEstimator(ScoreEstimator):
    """ Class for score estimators with variance preserving SDEs (i.e., DDPM)."""
    def __init__(
            self, 
            net: nn.Module,
            condition_shape: torch.Size,
            weight_fn: Union[str, Callable]='variance',
            beta_min: float=0.1,
            beta_max: float=20.,                        
            ) -> None:        
        self.beta_min = beta_min
        self.beta_max = beta_max        
        super().__init__(net, condition_shape, weight_fn=weight_fn)
        
    def mean_fn(self, x0, times):
        return torch.exp(-0.25*times.pow(2.)*(self.beta_max-self.beta_min)-0.5*times*self.beta_min)*x0
        
    def std_fn(self, times):            
        return 1.-torch.exp(-0.5*times.pow(2.)*(self.beta_max-self.beta_min)-times*self.beta_min)
    
    def _beta_schedule(self, times):
        return self.beta_min + (self.beta_max - self.beta_min) * times
    
class subVPScoreEstimator(ScoreEstimator):
    """ Class for score estimators with sub-variance preserving SDEs."""
    def __init__(
            self, 
            net: nn.Module,
            condition_shape: torch.Size,
            weight_fn: Union[str, Callable]='variance',
            beta_min: float=0.1,
            beta_max: float=20.,                        
            ) -> None:        
        self.beta_min = beta_min
        self.beta_max = beta_max
        super().__init__(net, condition_shape, weight_fn=weight_fn)
        
    def mean_fn(self, x0, times):
        return torch.exp(-0.25*times.pow(2.)*(self.beta_max-self.beta_min)-0.5*times*self.beta_min)*x0
    
    def std_fn(self, times):
        return (1.-torch.exp(-0.5*times.pow(2.)*(self.beta_max-self.beta_min)-times*self.beta_min)).power(2.)
    
    def _beta_schedule(self, times):
        return self.beta_min + (self.beta_max - self.beta_min) * times


class VEScoreEstimator(ScoreEstimator):
    """ Class for score estimators with variance exploding SDEs (i.e., SMLD)."""
    def __init__(
            self,
            net: nn.Module,
            condition_shape: torch.Size,
            weight_fn: Union[str, Callable]='variance',
            sigma_min: float=0.01,
            sigma_max: float=10.,                        
            ) -> None:        
        self.sigma_min = sigma_min
        self.sigma_max = sigma_max
        super().__init__(net, condition_shape, weight_fn=weight_fn)

    def mean_fn(self, x0, times):
        return x0
    
    def std_fn(self, times):
        return self.sigma_min.pow(2.) * (self.sigma_max / self.sigma_min).pow(2.*times)    
    
    def _sigma_schedule(self, times):
        return self.sigma_min * (self.sigma_max / self.sigma_min).pow(times)
>>>>>>> 21a94607
<|MERGE_RESOLUTION|>--- conflicted
+++ resolved
@@ -1,10 +1,6 @@
-<<<<<<< HEAD
 from math import exp, log, sqrt
-from typing import Callable, Tuple, Union
+from typing import Tuple, Union, Optional, Callable
 
-=======
-from typing import Tuple, Union, Optional, Callable
->>>>>>> 21a94607
 import torch
 from torch import Tensor, nn
 
@@ -13,19 +9,6 @@
 
 
 class ScoreEstimator(VectorFieldEstimator):
-<<<<<<< HEAD
-    r"""Score estimator for score-based generative models (e.g., denoising diffusion)."""
-
-    def __init__(
-        self,
-        net: nn.Module,
-        condition_shape: torch.Size,
-        sde_type: str = 'VP',
-        noise_minmax: Tuple[float, float] = (0.1, 20.0),
-        weight_fn: Union[str, Callable] = 'variance',
-        embedding_net: nn.Module = nn.Identity(),
-    ) -> None:
-=======
     r"""Score estimator for score-based generative models (e.g., denoising diffusion).
     """
     def __init__(
@@ -34,12 +17,10 @@
             condition_shape: torch.Size,            
             weight_fn: Union[str, Callable]
             ) -> None:
->>>>>>> 21a94607
         """
         Class for score estimators with variance exploding (NCSN), variance preserving (DDPM), or sub-variance preserving SDEs.
         """        
         super().__init__(net, condition_shape)
-<<<<<<< HEAD
         if net is None:
             # Define a simple torch MLP network if not provided.
             nn.MLP()
@@ -50,8 +31,7 @@
         self.condition_shape = condition_shape
         # Set mean and standard deviation functions based on the type of SDE and noise bounds.
         self._set_mean_std_fn(sde_type, noise_minmax)
-=======
->>>>>>> 21a94607
+
 
         # Set lambdas (variance weights) function
         self._set_weight_fn(weight_fn)
@@ -72,16 +52,10 @@
 
     def forward(self, input: Tensor, condition: Tensor, times: Tensor) -> Tensor:
         score = self.net(input, condition, times)
-<<<<<<< HEAD
-        # TO DO: divide by std here also
-        return score
-
-=======
         # Divide by standard deviation to mirror target score
         std = self.std_fn(times)
         return score / std
     
->>>>>>> 21a94607
     def loss(self, input: Tensor, condition: Tensor) -> Tensor:
         """Denoising score matching loss (Song et al., ICLR 2021)."""
         # Sample diffusion times.
@@ -110,15 +84,7 @@
         loss = torch.sum((score_target - score_pred).pow(2.0), axis=-1)
         loss = torch.mean(weights * loss)
 
-<<<<<<< HEAD
-        return loss
-
-    def likelihood(self):
-        """Return input likelihood (under the ODE flow formulation)."""
-        raise NotImplementedError
-=======
         return loss    
->>>>>>> 21a94607
 
     def _set_weight_fn(self, weight_fn):
         """Get the weight function."""
@@ -131,138 +97,6 @@
             self.weight_fn = weight_fn
         else:
             raise ValueError(f"Weight function {weight_fn} not recognized.")
-<<<<<<< HEAD
-
-    def _set_mean_std_fn(self, sde_type, noise_minmax):
-        """Get the mean and standard deviation functions based on the type of SDE."""
-        self.sde_type = sde_type
-        if self.sde_type == "VE":
-            # Variance exploding.
-            self.sigma_min, self.sigma_max = noise_minmax
-            mean_fn, std_fn = self._get_VE_mean_std_fn()
-        elif self.sde_type == "VP":
-            # Variance preserving.
-            self.beta_min, self.beta_max = noise_minmax
-            mean_fn, std_fn = self._get_VP_mean_std_fn()
-
-        elif self.sde_type == "subVP":
-            # Sub-variance preserving.
-            self.beta_min, self.beta_max = noise_minmax
-            mean_fn, std_fn = self._get_subVP_mean_std_fn()
-
-        self.mean_fn = mean_fn
-        self.std_fn = std_fn
-
-    def _beta_schedule(self, times):
-        return self.beta_min + (self.beta_max - self.beta_min) * times
-
-    def _sigma_schedule(self, times):
-        return self.sigma_min * (self.sigma_max / self.sigma_min).pow(times)
-
-    def _get_VE_mean_std_fn(self):
-        # Variance exploding, i.e., SMLD/NCSN.
-        def mean_fn(self, x0, times):
-            return x0
-
-        def std_fn(self, times):
-            return self.sigma_min.pow(2.0) * (self.sigma_max / self.sigma_min).pow(
-                2.0 * times
-            )
-
-        return mean_fn, std_fn
-
-    def _get_VP_mean_std_fn(self):
-        # Variance preserving, i.e., DDPM.
-        def mean_fn(self, x0, times):
-            return (
-                torch.exp(
-                    -0.25 * times.pow(2.0) * (self.beta_max - self.beta_min)
-                    - 0.5 * times * self.beta_min
-                )
-                * x0
-            )
-
-        def std_fn(self, times):
-            return 1.0 - torch.exp(
-                -0.5 * times.pow(2.0) * (self.beta_max - self.beta_min)
-                - times * self.beta_min
-            )
-
-        return mean_fn, std_fn
-
-    def _get_subVP_mean_std_fn(self):
-        # Sub-variance preserving.
-        def mean_fn(self, x0, times):
-            return (
-                torch.exp(
-                    -0.25 * times.pow(2.0) * (self.beta_max - self.beta_min)
-                    - 0.5 * times * self.beta_min
-                )
-                * x0
-            )
-
-        def std_fn(self, times):
-            return (
-                1.0
-                - torch.exp(
-                    -0.5 * times.pow(2.0) * (self.beta_max - self.beta_min)
-                    - times * self.beta_min
-                )
-            ).power(2.0)
-
-        return mean_fn, std_fn
-
-    def _set_drift_diffusion_fn(self):
-        if self.sde_type == "VE":
-            # Variance exploding.
-            drift_fn, diffusion_fn = self._get_VE_drift_diffusion_fn()
-        elif self.sde_type == "VP":
-            # Variance Preserving
-            drift_fn, diffusion_fn = self._get_VP_drift_diffusion_fn()
-
-        elif self.sde_type == "subVP":
-            # Sub-variance preserving.
-            drift_fn, diffusion_fn = self._get_subVP_drift_diffusion_fn()
-
-        self.drift_fn = drift_fn
-        self.diffusion_fn = diffusion_fn
-
-    def _get_VE_drift_diffusion_fn(self):
-        def drift_fn(self, input, t):
-            return 0.0
-
-        def diffusion_fn(self, t):
-            return self._sigma_schedule(t) * sqrt(
-                2 * log(self.sigma_max / self.sigma_min)
-            )
-
-        return drift_fn, diffusion_fn
-
-    def _get_VP_drift_diffusion_fn(self):
-        def drift_fn(self, input, t):
-            return -0.5 * self._beta_schedule(t) * input
-
-        def diffusion_fn(self, t):
-            return sqrt(
-                self._beta_schedule(t)(
-                    1
-                    - exp(
-                        -2 * self.beta_min * t - (self.beta_max - self.beta_min) * t**2
-                    )
-                )
-            )
-
-        return drift_fn, diffusion_fn
-
-    def _get_subVP_drift_diffusion_fn(self):
-        def drift_fn(self, input, t):
-            return -0.5 * self._beta_schedule(t) * input
-
-        def diffusion_fn(self, t):
-            return sqrt(self._beta_schedule(t))
-
-        return drift_fn, diffusion_fn
-=======
     
 class VPScoreEstimator(ScoreEstimator):
     """ Class for score estimators with variance preserving SDEs (i.e., DDPM)."""
@@ -332,5 +166,4 @@
         return self.sigma_min.pow(2.) * (self.sigma_max / self.sigma_min).pow(2.*times)    
     
     def _sigma_schedule(self, times):
-        return self.sigma_min * (self.sigma_max / self.sigma_min).pow(times)
->>>>>>> 21a94607
+        return self.sigma_min * (self.sigma_max / self.sigma_min).pow(times)