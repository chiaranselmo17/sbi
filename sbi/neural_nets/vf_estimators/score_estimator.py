from math import exp, log, sqrt
from typing import Tuple, Union, Optional, Callable

import torch
from torch import Tensor, nn

from sbi.neural_nets.vf_estimators.base import VectorFieldEstimator
from sbi.types import Shape


class ScoreEstimator(VectorFieldEstimator):
    r"""Score estimator for score-based generative models (e.g., denoising diffusion)."""

    def __init__(
        self,
        net: nn.Module,
        condition_shape: torch.Size,
        weight_fn: Union[str, Callable],
    ) -> None:
        """
        Generic score estimator class for SDEs.
        """        
        super().__init__(net, condition_shape)

        # Set lambdas (variance weights) function
        self._set_weight_fn(weight_fn)
        
        # Min time for diffusion (0 can be numerically unstable)
        self.T_min = 1e-3

        self.mean = (
            0.0  # this still needs to be computed (mean of the noise distribution)
        )
        self.std = 1.0  # same

    def mean_fn(self, x0, times):
        raise NotImplementedError

    def std_fn(self, times):
        raise NotImplementedError

    def diffusion_fn(self, t):
        raise NotImplementedError

    def drift_fn(self, input, t):
        raise NotImplementedError

    def forward(self, input: Tensor, condition: Tensor, times: Tensor) -> Tensor:
        # Predict noise and divide by standard deviation to mirror target score.
        eps_pred = self.net([input, condition, times])
        std = self.std_fn(times)
        return eps_pred / std
    
    def loss(self, input: Tensor, condition: Tensor) -> Tensor:
        """Denoising score matching loss (Song et al., ICLR 2021)."""
        # Sample diffusion times.
        times = torch.clip(torch.rand((input.shape[0],)), self.T_min, 1.0)

        # Sample noise.
        eps = torch.randn_like(input)

        # Compute mean and standard deviation.
        mean = self.mean_fn(input, times)
        std = self.std_fn(times)

        # Get noised input, i.e., p(xt|x0).
        input_noised = mean + std * eps

        # Compute true score: -(mean - noised_input) / (std**2).
        score_target = -eps / std

        # Predict score.
        score_pred = self.forward(input_noised, condition, times)

        # Compute weights over time.
        weights = self.weight_fn(times)

        # Compute MSE loss between network output and true score.
        loss = torch.sum((score_target - score_pred)**2.0, axis=-1)        

        return weights*loss

    def _set_weight_fn(self, weight_fn):
        """Get the weight function."""
        if weight_fn == "identity":
            self.weight_fn = lambda t: 1
        elif weight_fn == "max_likelihood":
            self.weight_fn = lambda t: self.diffusion_fn(t)**2
        elif weight_fn == "variance":
            # From Song & Ermon, NeurIPS 2019.
            raise NotImplementedError
        elif callable(weight_fn):
            self.weight_fn = weight_fn
        else:
            raise ValueError(f"Weight function {weight_fn} not recognized.")


class VPScoreEstimator(ScoreEstimator):
    """Class for score estimators with variance preserving SDEs (i.e., DDPM)."""

    def __init__(
        self,
        net: nn.Module,
        condition_shape: torch.Size,
        weight_fn: Union[str, Callable] = "identity",
        beta_min: float = 0.1,
        beta_max: float = 20.0,
    ) -> None:
        self.beta_min = beta_min
        self.beta_max = beta_max
        super().__init__(net, condition_shape, weight_fn=weight_fn)

    def mean_fn(self, x0, times):
        a = torch.exp(
                -0.25 * times**2.0 * (self.beta_max - self.beta_min)
                - 0.5 * times * self.beta_min
            )
            
        mean = a.unsqueeze(-1) * x0
        return mean
        

    def std_fn(self, times):
        std =  1.0 - torch.exp(
            -0.5 * times**2.0 * (self.beta_max - self.beta_min)
            - times * self.beta_min
        )
        return  torch.sqrt(std.unsqueeze(-1))

    def _beta_schedule(self, times):
        return self.beta_min + (self.beta_max - self.beta_min) * times

    def drift_fn(self, input, t):
        return -0.5 * self._beta_schedule(t).unsqueeze(-1) * input

    def diffusion_fn(self, t):
<<<<<<< HEAD
        return torch.sqrt(
            self._beta_schedule(t)
            * (-torch.exp(-2 * self.beta_min * t - (self.beta_max - self.beta_min) * t**2))
=======
        g = torch.sqrt(
            self._beta_schedule(t)
>>>>>>> 7a9021c6
        )
        return g.unsqueeze(-1)


class subVPScoreEstimator(ScoreEstimator):
    """Class for score estimators with sub-variance preserving SDEs."""

    def __init__(
        self,
        net: nn.Module,
        condition_shape: torch.Size,
        weight_fn: Union[str, Callable] = "identity",
        beta_min: float = 0.1,
        beta_max: float = 20.0,
    ) -> None:
        self.beta_min = beta_min
        self.beta_max = beta_max
        super().__init__(net, condition_shape, weight_fn=weight_fn)

    def mean_fn(self, x0, times):
        a = torch.exp(
                -0.25 * times**2.0 * (self.beta_max - self.beta_min)
                - 0.5 * times * self.beta_min
        )
            
            
        return a.unsqueeze(-1) * x0

    def std_fn(self, times):
        std =  (
            1.0
            - torch.exp(
                -0.5 * times**2.0 * (self.beta_max - self.beta_min)
                - times * self.beta_min
            )
        )**2.0
        
        return std.unsqueeze(-1)

    def _beta_schedule(self, times):
        return self.beta_min + (self.beta_max - self.beta_min) * times

    def drift_fn(self, input, t):
        return -0.5 * self._beta_schedule(t) * input

    def diffusion_fn(self, t):
        return torch.sqrt(self._beta_schedule(t))


class VEScoreEstimator(ScoreEstimator):
    """Class for score estimators with variance exploding SDEs (i.e., SMLD)."""

    def __init__(
        self,
        net: nn.Module,
        condition_shape: torch.Size,
        weight_fn: Union[str, Callable] = "identity",
        sigma_min: float = 0.01,
        sigma_max: float = 10.0,
    ) -> None:
        self.sigma_min = sigma_min
        self.sigma_max = sigma_max
        super().__init__(net, condition_shape, weight_fn=weight_fn)

    def mean_fn(self, x0, times):
        return x0

    def std_fn(self, times):
        std = self.sigma_min**2.0 * (self.sigma_max / self.sigma_min) ** (2.0 * times)
        return std.unsqueeze(-1)

    def _sigma_schedule(self, times):
        return self.sigma_min * (self.sigma_max / self.sigma_min) ** times

    def drift_fn(self, input, t):
        return 0.0

    def diffusion_fn(self, t):
        return self._sigma_schedule(t) * torch.sqrt(2 * torch.log(self.sigma_max / self.sigma_min))<|MERGE_RESOLUTION|>--- conflicted
+++ resolved
@@ -134,14 +134,8 @@
         return -0.5 * self._beta_schedule(t).unsqueeze(-1) * input
 
     def diffusion_fn(self, t):
-<<<<<<< HEAD
-        return torch.sqrt(
-            self._beta_schedule(t)
-            * (-torch.exp(-2 * self.beta_min * t - (self.beta_max - self.beta_min) * t**2))
-=======
         g = torch.sqrt(
             self._beta_schedule(t)
->>>>>>> 7a9021c6
         )
         return g.unsqueeze(-1)
 
@@ -188,7 +182,9 @@
         return -0.5 * self._beta_schedule(t) * input
 
     def diffusion_fn(self, t):
-        return torch.sqrt(self._beta_schedule(t))
+        return torch.sqrt(
+            self._beta_schedule(t)
+            * (-torch.exp(-2 * self.beta_min * t - (self.beta_max - self.beta_min) * t**2)))
 
 
 class VEScoreEstimator(ScoreEstimator):
